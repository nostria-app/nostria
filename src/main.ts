import { bootstrapApplication } from '@angular/platform-browser';
import { appConfig } from './app/app.config';
import { App } from './app/app';
import { registerLocaleData } from "@angular/common";
import { loadTranslations } from "@angular/localize";

<<<<<<< HEAD
console.log('[BOOTSTRAP] Starting application bootstrap');

let appLang = 'en'; // Default language

if (typeof window !== 'undefined') {
  const settings = localStorage.getItem('nostria-settings');

  if (settings) {
    const parsedSettings = JSON.parse(settings);
    appLang = parsedSettings.locale || 'en'; // Fallback to 'en' if locale is not set
  }
}

// Init provided language
initLanguage(appLang)
  .then(() => bootstrapApplication(App, appConfig))
  .catch((err) => {
    console.error('[BOOTSTRAP ERROR] Failed to bootstrap application', err);
  });

async function initLanguage(locale: string): Promise<void> {
  console.log(`[BOOTSTRAP] Initializing language: ${locale}`);

  if (locale === "en") {
    // Default behavior, no changes required
    return;
  }

  try {
    // Fetch JSON translation file
    const response = await fetch(`/locale/messages.${locale}.json`);
    if (!response.ok) {
      throw new Error(`Failed to load translations for locale: ${locale}`);
    }

    const translationData = await response.json();

    // Load translations directly from JSON
    loadTranslations(translationData.translations);
    $localize.locale = locale;

    // Load required locale module based on the actual locale
    const localeModule = await getLocaleModule(locale);
    registerLocaleData(localeModule.default);
  } catch (error) {
    console.error(`[BOOTSTRAP ERROR] Failed to initialize language ${locale}:`, error);
    // Fallback to English if translation loading fails
  }
}

async function getLocaleModule(locale: string) {
  switch (locale) {
    case 'ru':
      return await import('@angular/common/locales/ru');
    case 'no':
      return await import('@angular/common/locales/nb'); // Norwegian Bokmål
    default:
      throw new Error(`Unsupported locale: ${locale}`);
  }
}
=======
bootstrapApplication(App, appConfig)
  .catch((err) => console.error(err));
>>>>>>> 4d650ba9
<|MERGE_RESOLUTION|>--- conflicted
+++ resolved
@@ -4,7 +4,6 @@
 import { registerLocaleData } from "@angular/common";
 import { loadTranslations } from "@angular/localize";
 
-<<<<<<< HEAD
 console.log('[BOOTSTRAP] Starting application bootstrap');
 
 let appLang = 'en'; // Default language
@@ -64,8 +63,4 @@
     default:
       throw new Error(`Unsupported locale: ${locale}`);
   }
-}
-=======
-bootstrapApplication(App, appConfig)
-  .catch((err) => console.error(err));
->>>>>>> 4d650ba9
+}