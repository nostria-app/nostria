@let item = record();
@let targetItem = repostedRecord() || item;

@if (isLoadingEvent()) {
  <div class="loading-container">
    <mat-spinner diameter="32"></mat-spinner>
    <p class="loading-text">Loading event...</p>
  </div>
} @else if (targetItem && item) {
<<<<<<< HEAD
<mat-card class="note-card" [class.plain]="isPlain()" [class.selected]="isCurrentlySelected() || navigationDisabled()" appearance="outlined"
  [attr.tabindex]="isCurrentlySelected() || navigationDisabled() ? null : 0" [style.cursor]="isCurrentlySelected() || navigationDisabled() ? 'auto' : 'pointer'"
  (click)="onCardClick($event)">
  @if (repostedRecord() !== null) {
  <mat-card-header class="repost-header">
    <mat-icon>repeat</mat-icon>
    <span>
      Reposted
      <span [matTooltip]="item.event.created_at * 1000 | date: 'medium'" matTooltipPosition="below">
        {{ item.event.created_at | ago }}
      </span>
    </span>
  </mat-card-header>
  <mat-card-content>
    <mat-card appearance="outlined">
      <app-event-header [event]="repostService.decodeRepost(item.event).event"></app-event-header>
=======
  <mat-card
    class="note-card"
    [class.plain]="isPlain()"
    [class.selected]="isCurrentlySelected()"
    appearance="outlined"
    [attr.tabindex]="isCurrentlySelected() ? null : 0"
    [style.cursor]="isCurrentlySelected() ? 'auto' : 'pointer'"
    (click)="onCardClick($event)"
  >
    @if (repostedRecord() !== null) {
      <mat-card-header class="repost-header">
        <mat-icon>repeat</mat-icon>
        <span>
          Reposted
          <span
            [matTooltip]="item.event.created_at * 1000 | date: 'medium'"
            matTooltipPosition="below"
          >
            {{ item.event.created_at | ago }}
          </span>
        </span>
      </mat-card-header>
>>>>>>> a7a2a517
      <mat-card-content>
        <mat-card appearance="outlined">
          <app-event-header
            [event]="repostService.decodeRepost(item.event).event"
          ></app-event-header>
          <mat-card-content>
            @if (targetItem.event.kind === 20) {
              <app-photo-event [event]="targetItem.event"></app-photo-event>
            }
            <!-- Videos (NIP-71, kind 21/22) -->
            @else if (targetItem.event.kind === 21 || targetItem.event.kind === 22) {
              <app-video-event [event]="targetItem.event"></app-video-event>
            }
            <!-- Articles (kind 30023) -->
            @else if (targetItem.event.kind === 30023) {
              <app-article-event [event]="targetItem.event"></app-article-event>
            }
            <!-- M3U Playlists (kind 32100) -->
            @else if (targetItem.event.kind === 32100) {
              <app-playlist-event [event]="targetItem.event"></app-playlist-event>
            }
            <!-- Profile events (kind 0) -->
            @else if (targetItem.event.kind === 0) {
              <app-user-profile [view]="'details'" [event]="targetItem.event"></app-user-profile>
            } @else {
              <app-content [content]="repostService.decodeRepost(item.event).data"></app-content>
            }
          </mat-card-content>
        </mat-card>
      </mat-card-content>
    } @else {
      <app-event-header [event]="item.event"></app-event-header>
      <mat-card-content>
        @if (item.event.kind === 20) {
          <app-photo-event [event]="item.event"></app-photo-event>
        }
        <!-- Videos (NIP-71, kind 21/22) -->
        @else if (item.event.kind === 21 || item.event.kind === 22) {
          <app-video-event [event]="item.event"></app-video-event>
        }
        <!-- Articles (kind 30023) -->
        @else if (item.event.kind === 30023) {
          <app-article-event [event]="item.event"></app-article-event>
        } @else if (item.event.kind === 3) {
          <div class="following-event">
            <mat-icon>people</mat-icon>
            <span>Following {{ followingCount() }} accounts</span>
          </div>
        }
        <!-- M3U Playlists (kind 32100) -->
        @else if (item.event.kind === 32100) {
          <app-playlist-event [event]="targetItem.event"></app-playlist-event>
        } @else if (item.event.kind === 8) {
          <app-badge [badge]="targetItem.event"></app-badge>
        }
        <!-- Profile events (kind 0) -->
        @else if (item.event.kind === 0) {
          {{ item.data.about }}
          <!-- <app-user-profile [view]="'details'" [event]="item.event"></app-user-profile> -->
        } @else {
          <app-content [content]="item.data"></app-content>
        }
      </mat-card-content>
    }

    <mat-card-actions class="note-footer">
      @if (item.event.kind === 1) {
        <app-reply-button [event]="targetItem.event"></app-reply-button>
      }

      @if (app.enabledFeature('beta')) {
        <app-repost-button [event]="targetItem.event"></app-repost-button>
      }

      @if (item.event.kind === 1) {
        <button
          mat-button
          [ngClass]="{
            active: !!likeReaction(),
            'only-icon': !likes().length && !isLoadingReactions(),
          }"
          [disabled]="isLoadingReactions()"
          (click)="toggleLike($event)"
        >
          <mat-icon>favorite</mat-icon>
          @if (isLoadingReactions()) {
            <mat-spinner diameter="18"></mat-spinner>
          } @else {
            @if (likes().length > 0) {
              {{ (likes() || []).length }}
            }
          }
        </button>
      }

      <button mat-icon-button class="note-footer-right" (click)="onBookmarkClick($event)">
        <mat-icon
          [matTooltip]="bookmark.getBookmarkTooltip(targetItem.event.id)"
          matTooltipPosition="below"
        >
          {{ bookmark.getBookmarkIcon(targetItem.event.id) }}
        </mat-icon>
      </button>
    </mat-card-actions>
  </mat-card>
} @else if (id() && !isLoadingEvent()) {
  <div class="event-content">
    @if (loadingError()) {
      <p class="error-message">{{ loadingError() }}</p>
    } @else {
      <p>Event not found</p>
    }
  </div>
}<|MERGE_RESOLUTION|>--- conflicted
+++ resolved
@@ -7,24 +7,6 @@
     <p class="loading-text">Loading event...</p>
   </div>
 } @else if (targetItem && item) {
-<<<<<<< HEAD
-<mat-card class="note-card" [class.plain]="isPlain()" [class.selected]="isCurrentlySelected() || navigationDisabled()" appearance="outlined"
-  [attr.tabindex]="isCurrentlySelected() || navigationDisabled() ? null : 0" [style.cursor]="isCurrentlySelected() || navigationDisabled() ? 'auto' : 'pointer'"
-  (click)="onCardClick($event)">
-  @if (repostedRecord() !== null) {
-  <mat-card-header class="repost-header">
-    <mat-icon>repeat</mat-icon>
-    <span>
-      Reposted
-      <span [matTooltip]="item.event.created_at * 1000 | date: 'medium'" matTooltipPosition="below">
-        {{ item.event.created_at | ago }}
-      </span>
-    </span>
-  </mat-card-header>
-  <mat-card-content>
-    <mat-card appearance="outlined">
-      <app-event-header [event]="repostService.decodeRepost(item.event).event"></app-event-header>
-=======
   <mat-card
     class="note-card"
     [class.plain]="isPlain()"
@@ -47,7 +29,6 @@
           </span>
         </span>
       </mat-card-header>
->>>>>>> a7a2a517
       <mat-card-content>
         <mat-card appearance="outlined">
           <app-event-header
