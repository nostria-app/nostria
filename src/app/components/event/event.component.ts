import { Component, inject, input, signal, effect } from '@angular/core';
import { DataService } from '../../services/data.service';
import { Event } from 'nostr-tools';
import { NostrRecord } from '../../interfaces';
import { UserProfileComponent } from "../user-profile/user-profile.component";
import { LayoutService } from '../../services/layout.service';
import { ContentComponent } from '../content/content.component';
import { AgoPipe } from '../../pipes/ago.pipe';
import { MatTooltipModule } from '@angular/material/tooltip';
import { DatePipe } from '@angular/common';
import { MatButtonModule } from '@angular/material/button';
import { MatIconModule } from '@angular/material/icon';
import { MatMenuModule } from '@angular/material/menu';
import { AccountRelayService } from '../../services/account-relay.service';
import { MatDividerModule } from '@angular/material/divider';
import { MatDialog } from '@angular/material/dialog';
import { PublishDialogComponent, PublishDialogData } from './publish-dialog/publish-dialog.component';
import { ApplicationService } from '../../services/application.service';

@Component({
  selector: 'app-event',
  imports: [
    UserProfileComponent,
    ContentComponent,
    AgoPipe,
    MatTooltipModule,
    DatePipe,
    MatDividerModule,
    MatButtonModule,
    MatIconModule,
    MatMenuModule],
  templateUrl: './event.component.html',
  styleUrl: './event.component.scss'
})
export class EventComponent {
  id = input<string | null | undefined>();
  type = input<'e' | 'a' | 'r' | 't'>('e');
<<<<<<< HEAD
  event = input<Event | null>(null);
=======

  event = input<Event | null | undefined>(null);

>>>>>>> fcd70b02
  data = inject(DataService); record = signal<NostrRecord | null>(null);
  layout = inject(LayoutService);
  accountRelayService = inject(AccountRelayService);
  dialog = inject(MatDialog);
  app = inject(ApplicationService);

  constructor() {
    effect(() => {
      const event = this.event();

      if (!event) {
        return;
      }

      const record = this.data.getRecord(event);
      this.record.set(record);
    });

    effect(async () => {
      if (this.app.initialized()) {
        const eventId = this.id();
        const type = this.type();

<<<<<<< HEAD
        debugger;

=======
>>>>>>> fcd70b02
        if (!eventId || !type) {
          return;
        }

        if (type === 'e' || type === 'a') {
          if (eventId) {
            const eventData = await this.data.getEventById(eventId);
            this.record.set(eventData);
<<<<<<< HEAD

=======
>>>>>>> fcd70b02
            console.log('RECORD:', this.record());
          }
        };
      }
    });
  }

  openEvent(): void {
    const id = this.id();
    const type = this.type();

    if (!id) {
      return;
    }

    if (type === 'r') {
      window.open(id, '_blank');
    } else if (type === 'e') {
      this.layout.openEvent(id, this.record()?.event);
    } else if (type === 'a') {
      this.layout.openArticle(id, this.record()?.event);
    }
  }
  async publishEvent() {
    const event = this.record()?.event;
    if (!event) {
      return;
    }

    const dialogData: PublishDialogData = {
      event: event
    };

    this.dialog.open(PublishDialogComponent, {
      data: dialogData,
      width: '600px',
      disableClose: false
    });
  }
}<|MERGE_RESOLUTION|>--- conflicted
+++ resolved
@@ -35,13 +35,7 @@
 export class EventComponent {
   id = input<string | null | undefined>();
   type = input<'e' | 'a' | 'r' | 't'>('e');
-<<<<<<< HEAD
-  event = input<Event | null>(null);
-=======
-
   event = input<Event | null | undefined>(null);
-
->>>>>>> fcd70b02
   data = inject(DataService); record = signal<NostrRecord | null>(null);
   layout = inject(LayoutService);
   accountRelayService = inject(AccountRelayService);
@@ -65,11 +59,6 @@
         const eventId = this.id();
         const type = this.type();
 
-<<<<<<< HEAD
-        debugger;
-
-=======
->>>>>>> fcd70b02
         if (!eventId || !type) {
           return;
         }
@@ -78,10 +67,6 @@
           if (eventId) {
             const eventData = await this.data.getEventById(eventId);
             this.record.set(eventData);
-<<<<<<< HEAD
-
-=======
->>>>>>> fcd70b02
             console.log('RECORD:', this.record());
           }
         };
