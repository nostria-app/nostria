<div class="content-medium">
  <h2 i18n="@@settings.relays.title">Manage Relays</h2>

  <mat-tab-group animationDuration="300ms">
    <!-- Your Relays Tab -->
    <mat-tab label="Account Relays" i18n-label="@@settings.relays.account-relays">
      <div class="tab-content">
        @if (userRelays().length === 0 && !hasMalformedRelayList()) {
        <mat-card class="user-relays-card zero-relays-card">
          <mat-card-header>
            <mat-card-title i18n="@@settings.relays.account-relays">Account Relays</mat-card-title>
            <mat-card-subtitle i18n="@@settings.relays.you-have">You have {{ userRelays().length }} relays
              configured</mat-card-subtitle>
          </mat-card-header>
          <mat-card-content>
            <div class="zero-relays-container">
              <div class="text-center py-8">
                <mat-icon class="large-icon text-gray-400">cloud_off</mat-icon>
                <h3 i18n="@@settings.relays.no-relays.title">No Account Relays Configured</h3>
                <p class="text-gray-500" i18n="@@settings.relays.no-relays.description">
                  You don't have any relays configured yet. Relays are essential for using Nostr.
                </p>

                <div class="setup-actions">
                  <button mat-flat-button color="primary" class="setup-nostria-button" (click)="setupNostriaRelays()"
                    [disabled]="isSettingUpNostriaRelays()">
                    <mat-icon>auto_awesome</mat-icon>
                    <span i18n="@@settings.relays.quick-setup">Quick Setup with Nostria</span>
                    @if (isSettingUpNostriaRelays()) {
                    <mat-icon class="spinning-icon">sync</mat-icon>
                    }
                  </button>

                  <p class="setup-description" i18n="@@settings.relays.manual-add">
                    Or manually add a relay using the input below
                  </p>
                </div>
              </div>
            </div>
          </mat-card-content>
        </mat-card>
        }

        @if (hasMalformedRelayList()) {
        <mat-card class="info-card warning-card">
          <mat-card-header>
            <mat-card-title>
              <div class="info-title">
                <mat-icon class="info-icon">build</mat-icon>
                <span i18n="@@settings.relays.malformed.title">Malformed Relay Configuration Detected</span>
              </div>
            </mat-card-title>
          </mat-card-header>
          <mat-card-content>
            <p i18n="@@settings.relays.malformed.description">
              Your relay list (kind 10002) was created by another Nostr client with incorrect tag names.
              The event uses 'relay' tags instead of the correct 'r' tags according to the Nostr protocol.
            </p>
            <p i18n="@@settings.relays.malformed.action">
              This may prevent some Nostr clients from properly loading your relays. Click the button below to
              automatically repair and republish your relay list with the correct format.
            </p>
            <p>
              <button mat-flat-button color="primary" (click)="repairMalformedRelayList()"
                [disabled]="isRepairingRelayList()">
                @if (isRepairingRelayList()) {
                <mat-icon class="spinning-icon">sync</mat-icon>
                }
                <span i18n="@@settings.relays.malformed.button">Repair and Republish Relay List</span>
              </button>
            </p>
          </mat-card-content>
        </mat-card>
        }

        <h3 i18n="@@settings.relays.add-new">Add New Relay</h3>

        <div class="flex-container add-relay-container">
          <mat-form-field appearance="outline" class="relay-input" subscriptSizing="dynamic">
            <mat-label i18n="@@settings.relays.add-url">Relay URL (wss://...)</mat-label>
            <input matInput placeholder="wss://relay.example.com" [value]="newRelayUrl()"
              (input)="newRelayUrl.set($any($event.target).value)" (keyup.enter)="addRelay()" />
          </mat-form-field>
          <button mat-flat-button color="primary" class="add-button" (click)="addRelay()"
            i18n="@@settings.relays.add-button">
            Add Relay
          </button>
        </div>

        @if (userRelays().length > 0) {
        <mat-card class="user-relays-card">
          <app-info-tooltip [content]="userRelaysInfoContent"
            ariaLabel="Learn how acocunt relays work"></app-info-tooltip>
          <mat-card-header>
            <mat-card-title i18n="@@settings.relays.account-relays">Account Relays</mat-card-title>
            <mat-card-subtitle i18n="@@settings.relays.you-have">You have {{ userRelays().length }} relays
              configured</mat-card-subtitle>
          </mat-card-header>
          <mat-card-content>
            <mat-list>
              @for (relay of userRelays(); track relay.url) {
              <mat-list-item [class.relay-has-error]="hasRelayAuthFailed(relay.url)">
                <div class="relay-item-container">
                  <div class="relay-status-icon">
                    @if (hasRelayAuthFailed(relay.url)) {
                    @if (isRelayRestricted(getObservedRelayByUrl(relay.url))) {
                    <mat-icon class="status-icon status-restricted"
                      matTooltip="Access restricted - payment or signup required">block</mat-icon>
                    } @else {
                    <mat-icon class="status-icon status-error" matTooltip="Publishing failed">error</mat-icon>
                    }
                    } @else {
                    <mat-icon class="status-icon status-ok">check_circle</mat-icon>
                    }
                  </div>
                  <div class="relay-url">
                    {{ formatRelayUrl(relay.url) }}
                  </div>
                  <div class="action-buttons">
                    <button mat-icon-button color="primary" (click)="viewRelayInfo(relay.url)"
                      aria-label="View relay info">
                      <mat-icon>info</mat-icon>
                    </button>
                    <button mat-icon-button color="warn" (click)="removeRelay(relay)" aria-label="Remove relay">
                      <mat-icon>delete</mat-icon>
                    </button>
                  </div>
                </div>
              </mat-list-item>
              @if (!$last) {
              <mat-divider></mat-divider>
              }
              }
            </mat-list>
          </mat-card-content>
        </mat-card>
        }

        @if (showUpdateDMRelays() && userRelays().length > 0) {
        <mat-card class="info-card">
          <mat-card-header>
            <mat-card-title>
              <div class="info-title">
                <mat-icon class="info-icon">dns</mat-icon>
                <span i18n="@@settings.relays.dm-relays.title">Direct Message relays</span>
              </div>
            </mat-card-title>
          </mat-card-header>
          <mat-card-content>
            <p i18n="@@settings.relays.dm-relays.description">
              Nostria advices Nostr users to not use different relays for Direct Messages. If you
              want this advanced feature, you can use a different Nostr client that supports it.
            </p>
            <p>
              Click the button below to update your Direct Messages Relays to be the same relays
              as your Account Relays.
            </p>
            <p>
              <button mat-flat-button (click)="updateDirectMessageRelayList()"
                i18n="@@settings.relays.dm-relays.update">
                Update Direct Message Relay List
              </button>
            </p>
          </mat-card-content>
        </mat-card>
        }

        @if (showFollowingRelayCleanup()) {
        <mat-card class="info-card">
          <mat-card-header>
            <mat-card-title>
              <div class="info-title">
                <mat-icon class="info-icon">warning</mat-icon>
                <span i18n="@@settings.relays.deprecated.title">Deprecated Warning</span>
              </div>
            </mat-card-title>
          </mat-card-header>
          <mat-card-content>
            <p i18n="@@settings.relays.deprecated.description">
              Your following list contains a list of
              {{ followingRelayUrls().length }} relays. This is deprecated in the protocol.
            </p>
            <p>
              We can remove these relays from your following list by clicking the button below.
            </p>
            <p>
              <button mat-flat-button (click)="cleanFollowingList()" [disabled]="isCleaningFollowingList()">
                @if (isCleaningFollowingList()) {
                <mat-icon class="spinning-icon">sync</mat-icon>
                }
                <span i18n="@@settings.relays.deprecated.remove">Remove relays from Following List</span> ({{
                followingRelayUrls().length }})
              </button>
            </p>
          </mat-card-content>
        </mat-card>
        }
      </div>
    </mat-tab>

    <!-- Discovery Relays Tab -->
    <mat-tab label="Discovery Relays" i18n-label="@@settings.relays.discovery-relays">
      <div class="tab-content">
        <div class="action-buttons-container">
          <button mat-flat-button color="accent" class="find-closest-button" (click)="findClosestRelay()"
            [disabled]="isCheckingRelays()">
            <mat-icon>network_check</mat-icon>
            <span i18n="@@settings.relays.find-closest">Find Closest Discovery Relay</span>
            @if (isCheckingRelays()) {
            <mat-icon class="spinning-icon">sync</mat-icon>
            }
          </button>
          <!-- <button mat-flat-button color="primary" class="add-button" (click)="discoveryRelayTest()">
            Connect to Discovery Relay (test)
          </button> -->
        </div>

        <h3 i18n="@@settings.relays.add-discovery">Add Discovery Relay</h3>

        <div class="flex-container add-relay-container">
          <mat-form-field appearance="outline" class="relay-input" subscriptSizing="dynamic">
            <mat-label i18n="@@settings.relays.add-url">Relay URL (wss://...)</mat-label>
            <input matInput placeholder="wss://relay.example.com" [value]="newBootstrapUrl()"
              (input)="newBootstrapUrl.set($any($event.target).value)" (keyup.enter)="addBootstrapRelay()" />
          </mat-form-field>
          <button mat-flat-button color="primary" class="add-button" (click)="addBootstrapRelay()"
            i18n="@@settings.relays.add-discovery.button">
            Add Discovery Relay
          </button>
        </div>

        <mat-card class="discovery-relays-card">
          <app-info-tooltip [content]="discoveryRelaysInfoContent"
            ariaLabel="Learn how discovery relays work"></app-info-tooltip>
          <mat-card-header>
            <mat-card-title i18n="@@settings.relays.discovery-relays">Discovery Relays</mat-card-title>
            <mat-card-subtitle i18n="@@settings.relays.discovery.subtitle">These relays are used for discovery of Relay
              Lists of users</mat-card-subtitle>
          </mat-card-header>
          <mat-card-content>
            @if (discoveryRelays().length === 0) {
            <div class="text-center py-8 text-gray-500">
              <p i18n="@@settings.relays.discovery.empty.title">You don't have any discovery relays configured.</p>
              <p i18n="@@settings.relays.discovery.empty.description">Add a discovery relay using the input above.</p>
            </div>
            } @else {
            <mat-list>
              @for (relay of discoveryRelays(); track relay.url) {
              <mat-list-item>
                <div class="relay-item-container">
                  <div class="relay-url">
                    {{ formatRelayUrl(relay.url) }}
                  </div>
                  <div class="action-buttons">
                    <button mat-icon-button color="primary" (click)="viewRelayInfo(relay.url)"
                      aria-label="View relay info">
                      <mat-icon>info</mat-icon>
                    </button>
                    <button mat-icon-button color="warn" (click)="removeDiscoveryRelay(relay.url)"
                      aria-label="Remove discovery relay">
                      <mat-icon>delete</mat-icon>
                    </button>
                  </div>
                </div>
              </mat-list-item>
              @if (!$last) {
              <mat-divider></mat-divider>
              }
              }
            </mat-list>
            }
          </mat-card-content>
        </mat-card>
      </div>
    </mat-tab>

    <!-- Observed Relays Tab -->
    <mat-tab label="Observed Relays" i18n-label="@@settings.relays.observed-relays">
      <div class="tab-content">
        <div class="observed-relays-header">
          <div class="sort-controls">
            <mat-form-field appearance="outline" subscriptSizing="dynamic">
              <mat-label i18n="@@settings.relays.observed.sort-by">Sort by</mat-label>
              <mat-select [value]="observedRelaysSortBy()" (selectionChange)="observedRelaysSortBy.set($event.value)">
                <mat-option value="eventsReceived" i18n="@@settings.relays.observed.sort-events">Events
                  Received</mat-option>
                <mat-option value="lastUpdated" i18n="@@settings.relays.observed.sort-updated">Last Updated</mat-option>
                <mat-option value="firstObserved" i18n="@@settings.relays.observed.sort-observed">First
                  Observed</mat-option>
              </mat-select>
            </mat-form-field>
          </div>
          <button mat-flat-button color="warn" (click)="clearObservedRelayData()"
            [disabled]="observedRelays().length === 0">
            <mat-icon>clear_all</mat-icon>
            <span i18n="@@settings.relays.observed.clear-all">Clear All Data</span>
          </button>
        </div>

        @if (observedRelays().length === 0) {
        <div class="empty-state">
          <mat-icon class="empty-icon">cloud_off</mat-icon>
          <h3 i18n="@@settings.relays.observed.empty.title">No Observed Relays</h3>
          <p i18n="@@settings.relays.observed.empty.description">Relay statistics will appear here as you interact with
            the network.</p>
        </div>
        } @else {
        <div class="observed-relays-list">
          <div class="list-header">
            <div class="header-relay" i18n="@@settings.relays.observed.header.relay">Relay</div>
            <div class="header-events" i18n="@@settings.relays.observed.header.events">Events</div>
            <div class="header-connects" i18n="@@settings.relays.observed.header.connects">Connects</div>
            <div class="header-last-connected" i18n="@@settings.relays.observed.header.last-connected">Last Connected
            </div>
            <div class="header-actions"></div>
          </div>

          @for (relay of observedRelays(); track relay.url) {
          <div class="relay-row" [class.is-connected]="relay.isConnected"
            [class.auth-failed]="hasRelayAuthFailed(relay.url)">
            <button class="relay-expand" mat-icon-button (click)="toggleRelayDetails(relay.url)">
              <mat-icon>{{ isRelayExpanded(relay.url) ? 'expand_less' : 'expand_more' }}</mat-icon>
            </button>

            <div class="relay-info">
              <div class="relay-icon">
                @if (hasRelayAuthFailed(relay.url)) {
                <mat-icon class="text-red-500">lock</mat-icon>
                } @else {
                <mat-icon
                  [ngClass]="relay.isConnected ? 'text-green-500' : relay.isOffline ? 'text-red-500' : 'text-orange-500'">
                  {{
                  relay.isConnected
                  ? 'wifi'
                  : relay.isOffline
                  ? 'wifi_off'
                  : 'wifi_tethering'
                  }}
                </mat-icon>
                }
              </div>
              <div class="relay-details">
                <div class="relay-name">
                  {{ getRelayDisplayName(relay.url) }}
                  @if (hasRelayAuthFailed(relay.url)) {
                  @if (isRelayRestricted(relay)) {
                  <span class="auth-badge auth-restricted-badge">Restricted</span>
                  } @else {
                  <span class="auth-badge auth-failed-badge">Auth Failed</span>
                  }
                  } @else if (relayRequiresAuth(relay.url)) {
                  <span class="auth-badge auth-required-badge">Auth Required</span>
                  }
                </div>
                <div class="relay-url-row">
                  <span class="relay-url">{{ formatRelayUrl(relay.url) }}</span>
                  <span class="relay-signal" [class]="getSignalClass(relay)">
                    <mat-icon>signal_cellular_alt</mat-icon>
                  </span>
                </div>
              </div>
            </div>

            <div class="relay-events">
              <span class="metric-value">{{ formatEventsCount(relay.eventsReceived) }}</span>
            </div>

            <div class="relay-connects">
              <span class="metric-value">{{ relay.connectionAttempts || 0 }}</span>
            </div>

            <div class="relay-last-connected">
              <span class="time-value">{{ formatRelativeTime(relay.lastSuccessfulConnection) }}</span>
            </div>

            <div class="relay-actions">
<<<<<<< HEAD
              <button mat-button color="primary" (click)="viewRelayInfo(relay.url)"
                i18n="@@settings.relays.observed.explore">
=======
              @if (hasRelayAuthFailed(relay.url)) {
              <button mat-button color="warn" (click)="resetRelayAuth(relay.url)">
                <mat-icon>refresh</mat-icon>
                Reset Auth
              </button>
              } @else {
              <button mat-button color="primary" (click)="viewRelayInfo(relay.url)">
>>>>>>> 7dceed1b
                Explore
              </button>
              }
            </div>
          </div>

          @if (isRelayExpanded(relay.url)) {
          <div class="relay-expanded-details">
            @if (relayRequiresAuth(relay.url) || hasRelayAuthFailed(relay.url)) {
            <div class="detail-section auth-section">
              <h4 class="section-title">
                <mat-icon class="section-icon">security</mat-icon>
                Authentication (NIP-42)
              </h4>
              @if (hasRelayAuthFailed(relay.url)) {
              @if (isRelayRestricted(relay)) {
              <div class="auth-status auth-status-restricted">
                <mat-icon>block</mat-icon>
                <div class="auth-info">
                  <span class="auth-status-text">Access Restricted</span>
                  <p class="auth-description">
                    This relay restricts access. You may need to sign up or pay to use this relay.
                  </p>
                  @if (relay.authFailureReason) {
                  <p class="auth-reason">{{ relay.authFailureReason }}</p>
                  }
                  @if (getRelaySignupUrl(relay); as signupUrl) {
                  <a [href]="signupUrl" target="_blank" rel="noopener noreferrer" mat-flat-button>
                    <mat-icon>open_in_new</mat-icon>
                    Sign Up / Payment
                  </a>
                  }
                  <button mat-stroked-button color="warn" (click)="resetRelayAuth(relay.url)">
                    <mat-icon>refresh</mat-icon>
                    Retry
                  </button>
                </div>
              </div>
              } @else {
              <div class="auth-status auth-status-failed">
                <mat-icon>error</mat-icon>
                <div class="auth-info">
                  <span class="auth-status-text">Authentication Failed</span>
                  <p class="auth-description">
                    This relay requires authentication, but the authentication attempt failed.
                    The relay will not be used until authentication is reset.
                  </p>
                  @if (relay.authFailureReason) {
                  <p class="auth-reason">Reason: {{ relay.authFailureReason }}</p>
                  }
                  <button mat-flat-button color="warn" (click)="resetRelayAuth(relay.url)">
                    <mat-icon>refresh</mat-icon>
                    Reset Authentication
                  </button>
                </div>
              </div>
              }
              } @else {
              <div class="auth-status auth-status-required">
                <mat-icon>lock</mat-icon>
                <div class="auth-info">
                  <span class="auth-status-text">Authentication Required</span>
                  <p class="auth-description">
                    This relay requires authentication. Authentication will be attempted automatically when connecting.
                  </p>
                </div>
              </div>
              }
            </div>
            }

            <div class="detail-section">
              <h4 class="section-title" i18n="@@settings.relays.observed.statistics">Statistics</h4>
              <div class="detail-row">
                <mat-icon class="detail-icon">schedule</mat-icon>
                <span class="detail-label" i18n="@@settings.relays.observed.first-observed">First Observed:</span>
                <span class="detail-value">{{ formatTimestamp(relay.firstObserved) }}</span>
              </div>
              <div class="detail-row">
                <mat-icon class="detail-icon">update</mat-icon>
                <span class="detail-label" i18n="@@settings.relays.observed.last-updated">Last Updated:</span>
                <span class="detail-value">{{ formatTimestamp(relay.lastUpdated) }}</span>
              </div>
              <div class="detail-row">
                <mat-icon class="detail-icon">speed</mat-icon>
                <span class="detail-label" i18n="@@settings.relays.observed.performance-score">Performance Score:</span>
                <span class="detail-value">
                  <span class="performance-badge" [ngClass]="getPerformanceClass(getRelayPerformanceScore(relay.url))">
                    {{ getRelayPerformanceScore(relay.url) }}%
                  </span>
                </span>
              </div>
            </div>

            <div class="detail-section">
              <h4 class="section-title">
                <span i18n="@@settings.relays.observed.nip11.title">Relay Information (NIP-11)</span>
                @if (isNip11Loading(relay.url)) {
                <mat-icon class="spinning-icon">sync</mat-icon>
                }
              </h4>

              @if (isNip11Loading(relay.url)) {
              <div class="nip11-loading">
                <p i18n="@@settings.relays.observed.nip11.loading">Loading relay information...</p>
              </div>
              } @else if (getNip11Info(relay.url)) {
              <div class="nip11-info">
                @if (getNip11Info(relay.url)?.name) {
                <div class="detail-row">
                  <mat-icon class="detail-icon">dns</mat-icon>
                  <span class="detail-label" i18n="@@settings.relays.observed.nip11.name">Name:</span>
                  <span class="detail-value">{{ getNip11Info(relay.url)?.name }}</span>
                </div>
                }

                @if (getNip11Info(relay.url)?.description) {
                <div class="detail-row description-row">
                  <mat-icon class="detail-icon">info</mat-icon>
                  <span class="detail-label" i18n="@@settings.relays.observed.nip11.description">Description:</span>
                  <span class="detail-value description-text">{{ getNip11Info(relay.url)?.description }}</span>
                </div>
                }

                @if (getNip11Info(relay.url)?.software) {
                <div class="detail-row">
                  <mat-icon class="detail-icon">code</mat-icon>
                  <span class="detail-label" i18n="@@settings.relays.observed.nip11.software">Software:</span>
                  <span class="detail-value">
                    <a [href]="getNip11Info(relay.url)?.software" target="_blank" rel="noopener noreferrer">
                      {{ getNip11Info(relay.url)?.software }}
                    </a>
                  </span>
                </div>
                }

                @if (getNip11Info(relay.url)?.version) {
                <div class="detail-row">
                  <mat-icon class="detail-icon">label</mat-icon>
                  <span class="detail-label" i18n="@@settings.relays.observed.nip11.version">Version:</span>
                  <span class="detail-value">{{ getNip11Info(relay.url)?.version }}</span>
                </div>
                }

                @if (getNip11Info(relay.url)?.supported_nips && getNip11Info(relay.url)!.supported_nips!.length > 0) {
                <div class="detail-row nips-row">
                  <mat-icon class="detail-icon">extension</mat-icon>
                  <span class="detail-label" i18n="@@settings.relays.observed.nip11.supported-nips">Supported
                    NIPs:</span>
                  <span class="detail-value nips-list">
                    @for (nip of getNip11Info(relay.url)?.supported_nips; track nip) {
                    <span class="nip-badge">{{ nip }}</span>
                    }
                  </span>
                </div>
                }

                @if (getNip11Info(relay.url)?.limitation) {
                <div class="detail-row limitations-row">
                  <mat-icon class="detail-icon">warning</mat-icon>
                  <span class="detail-label" i18n="@@settings.relays.observed.nip11.limitations">Limitations:</span>
                  <div class="detail-value limitations-list">
                    @if (getNip11Info(relay.url)?.limitation?.payment_required) {
                    <span class="limitation-badge payment"
                      i18n="@@settings.relays.observed.nip11.limitation.payment">Payment Required</span>
                    }
                    @if (getNip11Info(relay.url)?.limitation?.auth_required) {
                    <span class="limitation-badge auth" i18n="@@settings.relays.observed.nip11.limitation.auth">Auth
                      Required</span>
                    }
                    @if (getNip11Info(relay.url)?.limitation?.restricted_writes) {
                    <span class="limitation-badge restricted"
                      i18n="@@settings.relays.observed.nip11.limitation.restricted">Restricted Writes</span>
                    }
                    @if (getNip11Info(relay.url)?.limitation?.max_message_length) {
                    <span class="limitation-badge"><span
                        i18n="@@settings.relays.observed.nip11.limitation.max-message">Max Message:</span> {{
                      getNip11Info(relay.url)?.limitation?.max_message_length }} bytes</span>
                    }
                  </div>
                </div>
                }

                @if (getNip11Info(relay.url)?.contact || getNip11Info(relay.url)?.pubkey) {
                <div class="detail-row">
                  <mat-icon class="detail-icon">contact_mail</mat-icon>
                  <span class="detail-label" i18n="@@settings.relays.observed.nip11.contact">Contact:</span>
                  <span class="detail-value">
                    {{ getNip11Info(relay.url)?.contact || ('npub: ' + getNip11Info(relay.url)?.pubkey?.slice(0, 16) +
                    '...') }}
                  </span>
                </div>
                }
              </div>
              } @else if (getNip11Info(relay.url) === null) {
              <div class="nip11-error">
                <p i18n="@@settings.relays.observed.nip11.unavailable">Unable to fetch relay information. The relay may
                  not support NIP-11.</p>
              </div>
              } @else {
              <div class="nip11-placeholder">
                <p i18n="@@settings.relays.observed.nip11.not-loaded">Relay information not yet loaded.</p>
              </div>
              }
            </div>

            <div class="detail-actions">
              <button mat-stroked-button color="warn" (click)="deleteObservedRelay(relay.url)">
                <mat-icon>delete</mat-icon>
                <span i18n="@@settings.relays.observed.remove">Remove from List</span>
              </button>
            </div>
          </div>
          }
          }
        </div>
        }
      </div>
    </mat-tab>
  </mat-tab-group>

  <!-- Template definitions for tooltip content -->
  <ng-template #userRelaysInfoContent>
    <mat-card-header>
      <mat-card-title>
        <div class="info-title">
          <mat-icon class="info-icon">info</mat-icon>
          <span i18n="@@settings.relays.info.title">How Your Relays Work</span>
        </div>
      </mat-card-title>
    </mat-card-header>
    <mat-card-content>
      <p i18n="@@settings.relays.info.p1">Account Relays are used to publish your profile and events for others to
        discovery.</p>
      <p i18n="@@settings.relays.info.p2">
        Account Relays is your Home. This is where your data is stored and persisted. It's where
        other users retrieve your events from. Make sure you choose a relay that you trust and that
        is reliable.
      </p>
      <p i18n="@@settings.relays.info.p3">
        You should normally not need more than four relays. You don't need to pick the most popular
        relays, other user's will still find you thanks to Discovery Relays.
      </p>
      <p i18n="@@settings.relays.info.p4">
        When you save Account Relays, your Relays List is additionally publishes to the Discovery
        Relays to help others find you.
      </p>
    </mat-card-content>
  </ng-template>

  <ng-template #discoveryRelaysInfoContent>
    <mat-card-header>
      <mat-card-title>
        <div class="info-title">
          <mat-icon class="info-icon">info</mat-icon>
          <span i18n="@@settings.relays.discovery-info.title">How Discovery Relays Work</span>
        </div>
      </mat-card-title>
    </mat-card-header>
    <mat-card-content>
      <p i18n="@@settings.relays.discovery-info.p1">
        Discovery Relays are used to find which relays other Nostr users prefer. Nostria will
        attempt to retrieve the User Relay list (kind:10002 events) from these relays, not the
        profile or other events.
      </p>
      <p i18n="@@settings.relays.discovery-info.p2">
        After a user's preferred relays have been discovered, Nostria connects to the user's
        preferred relays to retrieve profile, posts, and other events.
      </p>
      <p i18n="@@settings.relays.discovery-info.p3">You should normally not need more than one or two discovery relays.
      </p>
      <p i18n="@@settings.relays.discovery-info.p4">
        When you save Your Relays, they are additionally publishes to these Discovery Relays to help
        others discover You.
      </p>
    </mat-card-content>
  </ng-template>
</div><|MERGE_RESOLUTION|>--- conflicted
+++ resolved
@@ -374,10 +374,6 @@
             </div>
 
             <div class="relay-actions">
-<<<<<<< HEAD
-              <button mat-button color="primary" (click)="viewRelayInfo(relay.url)"
-                i18n="@@settings.relays.observed.explore">
-=======
               @if (hasRelayAuthFailed(relay.url)) {
               <button mat-button color="warn" (click)="resetRelayAuth(relay.url)">
                 <mat-icon>refresh</mat-icon>
@@ -385,7 +381,6 @@
               </button>
               } @else {
               <button mat-button color="primary" (click)="viewRelayInfo(relay.url)">
->>>>>>> 7dceed1b
                 Explore
               </button>
               }
