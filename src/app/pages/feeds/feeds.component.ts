--- conflicted
+++ resolved
@@ -575,13 +575,10 @@
     this.notificationService.notify('Content shared');
   }
 
-  bookmarkContent(): void {
+  bookmarkContent(event?: any): void {
     // Implement bookmark functionality
-<<<<<<< HEAD
-    this.notificationService.notify(`Content bookmarked: ${event.event.id ?? '[unknown id]'}`);
-=======
-    this.notificationService.notify('Content bookmarked');
->>>>>>> d66b825c
+    const eventId = event?.event?.id ?? '[unknown id]';
+    this.notificationService.notify(`Content bookmarked: ${eventId}`);
   }
 
   // Method called when user completes followset onboarding
