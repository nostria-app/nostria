@if (isLoading() && !event()) {
  <div class="thread-loading">
    <mat-spinner diameter="32"></mat-spinner>
    <p class="loading-text">Loading thread...</p>
  </div>
} @else {
  <!-- Loading indicator for parent events when they're still loading -->
  @if (isLoadingParents()) {
    <div class="parent-events">
      <div class="section-loading">
        <mat-spinner diameter="16"></mat-spinner>
        <p class="loading-text">Loading thread context...</p>
      </div>
    </div>
  }

<<<<<<< HEAD
<!-- Main event -->
@if (event()) {
<app-event [event]="event()" appearance="plain" [navigationDisabled]="true"></app-event>
}
=======
  <!-- Display parent events in thread (if any) -->
  @if (parentEvents().length > 0) {
    <div class="parent-events">
      <h3>Thread Context</h3>
      @for (parentEvent of parentEvents(); track parentEvent.id) {
        <div class="parent-event">
          <app-event [event]="parentEvent" appearance="plain"></app-event>
        </div>
      }
      <div class="thread-indicator">
        <hr />
        <span>Reply below</span>
        <hr />
      </div>
    </div>
  }
>>>>>>> a7a2a517

  <!-- Main event -->
  @if (event()) {
    <app-event [event]="event()" appearance="plain"></app-event>
  }

  <!-- Loading status indicator - shows what's still loading -->
  @if (isLoadingParents() || isLoadingReplies()) {
    <div class="loading-status">
      @if (isLoadingParents()) {
        <div class="status-item">
          <mat-spinner diameter="14"></mat-spinner>
          <span>Loading thread context...</span>
        </div>
      }
      @if (isLoadingReplies()) {
        <div class="status-item">
          <mat-spinner diameter="14"></mat-spinner>
          <span>Loading replies...</span>
        </div>
      }
    </div>
  } @else if (event() && !isLoading() && showCompletionStatus()) {
    <!-- Show completion status briefly -->
    <div class="completion-status">
      <mat-icon>check_circle</mat-icon>
      <span>Thread loaded</span>
    </div>
  }

  <!-- <div class="reactions">
    @for (reaction of reactions(); track reaction.emoji) {
      <div class="reaction">
        <span class="emoji">{{ reaction.emoji }}</span>
        <span class="count">{{ reaction.count }}</span>
      </div>
    }
  </div> -->

  @if (error()) {
    <div class="warn">
      {{ error() }}
    </div>
  }

  <div class="replies-section">
    @if (threadedReplies().length === 0 && isLoadingReplies()) {
      <div class="replies-loading">
        <mat-spinner diameter="20"></mat-spinner>
        <p class="loading-text">Loading replies...</p>
      </div>
    } @else {
      @for (threadedEvent of threadedReplies(); track threadedEvent.event.id) {
        <ng-container
          [ngTemplateOutlet]="replyTemplate"
          [ngTemplateOutletContext]="{ threadedEvent: threadedEvent }"
        ></ng-container>
      }
    }
  </div>
}

<ng-template #replyTemplate let-threadedEvent="threadedEvent">
  <div class="threaded-reply" [style.margin-left.px]="threadedEvent.level * 24">
    <app-event [event]="threadedEvent.event"></app-event>

    @for (childReply of threadedEvent.replies; track childReply.event.id) {
      <ng-container
        [ngTemplateOutlet]="replyTemplate"
        [ngTemplateOutletContext]="{ threadedEvent: childReply }"
      ></ng-container>
    }

    @if (threadedEvent.hasMoreReplies && threadedEvent.deepestReplyId) {
      <div class="view-more-replies" [style.margin-left.px]="(threadedEvent.level + 1) * 24">
        <button
          mat-stroked-button
          class="view-more-button"
          (click)="onViewMoreReplies(threadedEvent.deepestReplyId!)"
        >
          <mat-icon>expand_more</mat-icon>
          View more replies
        </button>
      </div>
    }
  </div>
</ng-template><|MERGE_RESOLUTION|>--- conflicted
+++ resolved
@@ -14,12 +14,6 @@
     </div>
   }
 
-<<<<<<< HEAD
-<!-- Main event -->
-@if (event()) {
-<app-event [event]="event()" appearance="plain" [navigationDisabled]="true"></app-event>
-}
-=======
   <!-- Display parent events in thread (if any) -->
   @if (parentEvents().length > 0) {
     <div class="parent-events">
@@ -36,7 +30,6 @@
       </div>
     </div>
   }
->>>>>>> a7a2a517
 
   <!-- Main event -->
   @if (event()) {
