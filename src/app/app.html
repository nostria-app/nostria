--- conflicted
+++ resolved
@@ -23,36 +23,12 @@
     <app-welcome></app-welcome>
   }
   @if (app.initialized()) {
-<<<<<<< HEAD
-  <!-- Top toolbar - now outside and above the sidenav container -->
-  <mat-toolbar color="primary" class="app-toolbar no-print">
-    @if (!layout.search()) {
-    <button mat-icon-button (click)="toggleSidenav()" aria-label="Toggle sidenav">
-      <mat-icon>menu</mat-icon>
-    </button>
-    }
-    @if (!layout.search()) {
-    <app-navigation></app-navigation>
-    <span class="app-title title-font hide-small">
-      <span [routerLink]="['/']">{{ title }}</span>
-    </span>
-    }
-    <span class="toolbar-spacer">
-      @if (layout.search()) {
-      <div class="search-container">
-        <input type="search" class="search-input" [(ngModel)]="layout.searchInput"
-          (input)="layout.onSearchInput($event)" (keydown)="onSearchInputKeyDown($event)"
-          (paste)="onSearchInputPaste($event)" placeholder="Search..." />
-        <app-search-results></app-search-results>
-      </div>
-=======
     <!-- Top toolbar - now outside and above the sidenav container -->
     <mat-toolbar color="primary" class="app-toolbar no-print">
       @if (!layout.search()) {
         <button mat-icon-button (click)="toggleSidenav()" aria-label="Toggle sidenav">
           <mat-icon>menu</mat-icon>
         </button>
->>>>>>> 4a7d8790
       }
       @if (!layout.search()) {
         <app-navigation></app-navigation>
