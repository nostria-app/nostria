{
  "$schema": "./node_modules/@angular/cli/lib/config/schema.json",
  "version": 1,
  "newProjectRoot": "projects",
  "projects": {
    "app": {
      "i18n": {
        "sourceLocale":"en-US",
        "locales": {
          "ru": "src/locale/messages.ru.json",
          "no": "src/locale/messages.no.json"
        }
      },
      "projectType": "application",
      "schematics": {
        "@schematics/angular:component": {
          "style": "scss"
        }
      },
      "root": "",
      "sourceRoot": "src",
      "prefix": "app",
      "architect": {
        "build": {
          "builder": "@angular/build:application",
          "options": {
            "browser": "src/main.ts",
            "tsConfig": "tsconfig.app.json",
            "inlineStyleLanguage": "scss",
            "assets": [
              {
                "glob": "**/*",
                "input": "public"
              },
              "src/locale"
            ],
            "styles": [
              "src/styles.scss"
            ],
<<<<<<< HEAD
            "scripts": [],
            "polyfills": [
              "@angular/localize/init"
            ]
=======
            "server": "src/main.server.ts",
            "outputMode": "server",
            "ssr": {
              "entry": "src/server.ts"
            }
>>>>>>> 4d650ba9
          },
          "configurations": {
            "production": {
              "budgets": [
                {
                  "type": "initial",
                  "maximumWarning": "5MB",
                  "maximumError": "10MB"
                },
                {
                  "type": "anyComponentStyle",
                  "maximumWarning": "300kB",
                  "maximumError": "500kB"
                }
              ],
              "outputHashing": "all",
              "serviceWorker": "ngsw-config.json",
              "localize": false
            },
            "development": {
              "serviceWorker": "ngsw-config.json",
              "optimization": false,
              "extractLicenses": false,
              "sourceMap": true,
              "localize": false,
              "fileReplacements": [
                {
                  "replace": "src/environments/environment.ts",
                  "with": "src/environments/environment.development.ts"
                }
              ]
            }
          },
          "defaultConfiguration": "production"
        },
        "serve": {
          "builder": "@angular/build:dev-server",
          "configurations": {
            "production": {
              "buildTarget": "app:build:production"
            },
            "development": {
              "buildTarget": "app:build:development"
            }
          },
          "defaultConfiguration": "development"
        },
        "extract-i18n": {
          "builder": "@angular/build:extract-i18n",
          "options": {
            "format": "json",
            "outputPath": "src/locale"
          }
        },
        "test": {
          "builder": "@angular/build:karma",
          "options": {
            "tsConfig": "tsconfig.spec.json",
            "inlineStyleLanguage": "scss",
            "assets": [
              {
                "glob": "**/*",
                "input": "public"
              },
              "src/locale"
            ],
            "styles": [
              "src/styles.scss"
<<<<<<< HEAD
            ],
            "scripts": [],
            "polyfills": [
              "@angular/localize/init"
=======
>>>>>>> 4d650ba9
            ]
          }
        }
      }
    }
  },
  "cli": {
    "analytics": false
  }
}<|MERGE_RESOLUTION|>--- conflicted
+++ resolved
@@ -37,18 +37,15 @@
             "styles": [
               "src/styles.scss"
             ],
-<<<<<<< HEAD
             "scripts": [],
             "polyfills": [
               "@angular/localize/init"
             ]
-=======
             "server": "src/main.server.ts",
             "outputMode": "server",
             "ssr": {
               "entry": "src/server.ts"
             }
->>>>>>> 4d650ba9
           },
           "configurations": {
             "production": {
@@ -117,13 +114,10 @@
             ],
             "styles": [
               "src/styles.scss"
-<<<<<<< HEAD
             ],
             "scripts": [],
             "polyfills": [
               "@angular/localize/init"
-=======
->>>>>>> 4d650ba9
             ]
           }
         }
